--- conflicted
+++ resolved
@@ -8,16 +8,10 @@
     "start": "next start",
     "lint": "next lint",
     "postinstall": "patch-package",
-<<<<<<< HEAD
-    "update-prices": "curl -X GET http://localhost:3000/api/cron/update-prices -H 'Authorization: Bearer 4a5pzwTcRXrurPTSG5DWT44eFNCdUL/hIjapWKnMoRfV+f0fWmpKylZmDTaipN+h'",
-    "process-transak-savings": "curl -X GET http://localhost:3000/api/cron/process-transak-savings -H 'Authorization: Bearer 4a5pzwTcRXrurPTSG5DWT44eFNCdUL/hIjapWKnMoRfV+f0fWmpKylZmDTaipN+h'",
-    "update-flp-tokens": "curl -X GET http://localhost:3000/api/cron/update-flp-tokens -H 'Authorization: Bearer 4a5pzwTcRXrurPTSG5DWT44eFNCdUL/hIjapWKnMoRfV+f0fWmpKylZmDTaipN+h'",
-    "vesting-trigger": "curl -X GET http://localhost:3000/api/cron/vesting-trigger -H 'Authorization: Bearer 4a5pzwTcRXrurPTSG5DWT44eFNCdUL/hIjapWKnMoRfV+f0fWmpKylZmDTaipN+h'"
-=======
     "update-prices": "[ -f .env ] && set -a && . ./.env && set +a || true; curl -X GET \"http://${COOLIFY_SERVICE_NAME:-localhost}:3000/api/cron/update-prices\" -H \"Authorization: Bearer ${CRON_SECRET}\"",
     "process-transak-savings": "[ -f .env ] && set -a && . ./.env && set +a || true; curl -X GET \"http://${COOLIFY_SERVICE_NAME:-localhost}:3000/api/cron/process-transak-savings\" -H \"Authorization: Bearer ${CRON_SECRET}\"",
-    "update-flp-tokens": "[ -f .env ] && set -a && . ./.env && set +a || true; curl -X GET \"http://${COOLIFY_SERVICE_NAME:-localhost}:3000/api/cron/update-flp-tokens\" -H \"Authorization: Bearer ${CRON_SECRET}\""
->>>>>>> 58dc74bc
+    "update-flp-tokens": "[ -f .env ] && set -a && . ./.env && set +a || true; curl -X GET \"http://${COOLIFY_SERVICE_NAME:-localhost}:3000/api/cron/update-flp-tokens\" -H \"Authorization: Bearer ${CRON_SECRET}\"",
+    "vesting-trigger": "[ -f .env ] && set -a && . ./.env && set +a || true; curl -X GET \"http://${COOLIFY_SERVICE_NAME:-localhost}:3000/api/cron/vesting-trigger\" -H \"Authorization: Bearer ${CRON_SECRET}\""
   },
   "dependencies": {
     "@permaweb/aoconnect": "^0.0.77",
